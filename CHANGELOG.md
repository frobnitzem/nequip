--- conflicted
+++ resolved
@@ -6,14 +6,9 @@
 
 Most recent change on the bottom.
 
-<<<<<<< HEAD
-## [Unreleased] - 0.5.0
+## [Unreleased] - 0.5.1
 ### Added
 - Added `avg_num_neighbors: auto` option
-
-=======
-## [Unreleased] - 0.5.1
-### Added
 - Asynchronous IO: during training, models are written asynchronously.
 - `dataset_seed` to separately control randomness used to select training data (and their order)
 
@@ -26,7 +21,6 @@
 - Correct cat dim for all registered per-graph fields
 
 ## [0.5.0] - 2021-11-24
->>>>>>> 13525fc7
 ### Changed
 - Allow e3nn 0.4.*, which changes the default normalization of `TensorProduct`s; this change _should_ not affect typical NequIP networks
 - Deployed are now frozen on load, rather than compile
